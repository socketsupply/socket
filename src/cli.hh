--- conflicted
+++ resolved
@@ -331,7 +331,6 @@
 /* End PBXBuildFile section */
 
 /* Begin PBXFileReference section */
-<<<<<<< HEAD
     290F7F82276BBE9C00486988 /* libuv.a */ = {isa = PBXFileReference; lastKnownFileType = archive.ar; name = libuv.a; path = lib/libuv.a; sourceTree = "<group>"; };
     290F7F86276BC2B000486988 /* lib */ = {isa = PBXFileReference; lastKnownFileType = folder; path = lib; sourceTree = "<group>"; };
     29124C4A27613369001832A0 /* {{name}}.app */ = {isa = PBXFileReference; explicitFileType = wrapper.application; includeInIndex = 0; path = {{name}}.app; sourceTree = BUILT_PRODUCTS_DIR; };
@@ -347,22 +346,6 @@
     294A3C9027677424007B5B9A /* socket.entitlements */ = {isa = PBXFileReference; lastKnownFileType = text.plist.entitlements; path = socket.entitlements; sourceTree = "<group>"; };
     2996EDB12770BC1F00C672A2 /* Network.framework */ = {isa = PBXFileReference; lastKnownFileType = wrapper.framework; name = Network.framework; path = System/Library/Frameworks/Network.framework; sourceTree = SDKROOT; };
     2996EDB12770BC1F00C672A3 /* CoreBluetooth.framework */ = {isa = PBXFileReference; lastKnownFileType = wrapper.framework; name = CoreBluetooth.framework; path = System/Library/Frameworks/CoreBluetooth.framework; sourceTree = SDKROOT; };
-=======
-		290F7F82276BBE9C00486988 /* libuv.a */ = {isa = PBXFileReference; lastKnownFileType = archive.ar; name = libuv.a; path = lib/uv/libuv.a; sourceTree = "<group>"; };
-		290F7F86276BC2B000486988 /* lib */ = {isa = PBXFileReference; lastKnownFileType = folder; path = lib; sourceTree = "<group>"; };
-		29124C4A27613369001832A0 /* {{name}}.app */ = {isa = PBXFileReference; explicitFileType = wrapper.application; includeInIndex = 0; path = "{{name}}.app"; sourceTree = BUILT_PRODUCTS_DIR; };
-		29124C5C2761336B001832A0 /* Base */ = {isa = PBXFileReference; lastKnownFileType = file.storyboard; name = Base; path = Base.lproj/LaunchScreen.storyboard; sourceTree = "<group>"; };
-		29124C5E2761336B001832A0 /* Info.plist */ = {isa = PBXFileReference; lastKnownFileType = text.plist.xml; path = Info.plist; sourceTree = "<group>"; };
-		294A3C4E2763E5EB007B5B9A /* ios.mm */ = {isa = PBXFileReference; explicitFileType = sourcecode.cpp.objcpp; indentWidth = 2; path = ios.mm; sourceTree = "<group>"; tabWidth = 2; };
-		294A3C762763E930007B5B9A /* ios.hh */ = {isa = PBXFileReference; lastKnownFileType = sourcecode.cpp.h; path = ios.hh; sourceTree = "<group>"; };
-		294A3C792763E9C6007B5B9A /* UIKit.framework */ = {isa = PBXFileReference; lastKnownFileType = wrapper.framework; name = UIKit.framework; path = System/Library/Frameworks/UIKit.framework; sourceTree = SDKROOT; };
-		294A3C7B2763EA7F007B5B9A /* WebKit.framework */ = {isa = PBXFileReference; lastKnownFileType = wrapper.framework; name = WebKit.framework; path = System/Library/Frameworks/WebKit.framework; sourceTree = SDKROOT; };
-		294A3C7F27649D27007B5B9A /* preload.hh */ = {isa = PBXFileReference; fileEncoding = 4; indentWidth = 2; lastKnownFileType = sourcecode.cpp.h; path = preload.hh; sourceTree = "<group>"; tabWidth = 2; };
-		294A3C8027649DD9007B5B9A /* common.hh */ = {isa = PBXFileReference; fileEncoding = 4; indentWidth = 2; lastKnownFileType = sourcecode.cpp.h; path = common.hh; sourceTree = "<group>"; tabWidth = 2; };
-		294A3C842764EAB7007B5B9A /* ui */ = {isa = PBXFileReference; lastKnownFileType = folder; path = ui; sourceTree = "<group>"; };
-		294A3C9027677424007B5B9A /* socket.entitlements */ = {isa = PBXFileReference; lastKnownFileType = text.plist.entitlements; path = socket.entitlements; sourceTree = "<group>"; };
-		2996EDB12770BC1F00C672A2 /* Network.framework */ = {isa = PBXFileReference; lastKnownFileType = wrapper.framework; name = Network.framework; path = System/Library/Frameworks/Network.framework; sourceTree = SDKROOT; };
->>>>>>> e19e3b56
 /* End PBXFileReference section */
 
 /* Begin PBXFrameworksBuildPhase section */
@@ -429,7 +412,6 @@
 /* End PBXGroup section */
 
 /* Begin PBXNativeTarget section */
-<<<<<<< HEAD
     29124C4927613369001832A0 /* {{name}} */ = {
       isa = PBXNativeTarget;
       buildConfigurationList = 29124C792761336B001832A0 /* Build configuration list for PBXNativeTarget "{{name}}" */;
@@ -477,55 +459,6 @@
         29124C4927613369001832A0 /* {{name}} */,
       );
     };
-=======
-		29124C4927613369001832A0 /* {{name}} */ = {
-			isa = PBXNativeTarget;
-			buildConfigurationList = 29124C792761336B001832A0 /* Build configuration list for PBXNativeTarget "{{name}}" */;
-			buildPhases = (
-				29124C4627613369001832A0 /* Sources */,
-				29124C4727613369001832A0 /* Frameworks */,
-				29124C4827613369001832A0 /* Resources */,
-			);
-			buildRules = (
-			);
-			dependencies = (
-			);
-			name = "{{name}}";
-			productName = "{{name}}";
-			productReference = 29124C4A27613369001832A0 /* {{name}}.app */;
-			productType = "com.apple.product-type.application";
-		};
-/* End PBXNativeTarget section */
-
-/* Begin PBXProject section */
-		29124C4227613369001832A0 /* Project object */ = {
-			isa = PBXProject;
-			attributes = {
-				BuildIndependentTargetsInParallel = 1;
-				LastUpgradeCheck = 1340;
-				TargetAttributes = {
-					29124C4927613369001832A0 = {
-						CreatedOnToolsVersion = 13.1;
-					};
-				};
-			};
-			buildConfigurationList = 29124C4527613369001832A0 /* Build configuration list for PBXProject "{{name}}" */;
-			compatibilityVersion = "Xcode 13.0";
-			developmentRegion = en;
-			hasScannedForEncodings = 0;
-			knownRegions = (
-				en,
-				Base,
-			);
-			mainGroup = 29124C4127613369001832A0;
-			productRefGroup = 29124C4B27613369001832A0 /* Products */;
-			projectDirPath = "";
-			projectRoot = "";
-			targets = (
-				29124C4927613369001832A0 /* {{name}} */,
-			);
-		};
->>>>>>> e19e3b56
 /* End PBXProject section */
 
 /* Begin PBXResourcesBuildPhase section */
@@ -564,12 +497,11 @@
 /* End PBXVariantGroup section */
 
 /* Begin XCBuildConfiguration section */
-<<<<<<< HEAD
     29124C772761336B001832A0 /* Debug */ = {
       isa = XCBuildConfiguration;
       buildSettings = {
         ALWAYS_SEARCH_USER_PATHS = NO;
-        CLANG_ANALYZER_NONNULL = YES;
+        CLANG_ANALYZER_NONNULL = NO;
         CLANG_ANALYZER_NUMBER_OBJECT_CONVERSION = YES_AGGRESSIVE;
         CLANG_CXX_LANGUAGE_STANDARD = "c++20";
         CLANG_CXX_LIBRARY = "libc++";
@@ -587,7 +519,7 @@
         CLANG_WARN_ENUM_CONVERSION = YES;
         CLANG_WARN_INFINITE_RECURSION = YES;
         CLANG_WARN_INT_CONVERSION = YES;
-        CLANG_WARN_NON_LITERAL_NULL_CONVERSION = YES;
+        CLANG_WARN_NON_LITERAL_NULL_CONVERSION = NO;
         CLANG_WARN_NULLABLE_TO_NONNULL_CONVERSION = NO;
         CLANG_WARN_OBJC_IMPLICIT_RETAIN_SELF = YES;
         CLANG_WARN_OBJC_LITERAL_CONVERSION = YES;
@@ -629,7 +561,7 @@
       isa = XCBuildConfiguration;
       buildSettings = {
         ALWAYS_SEARCH_USER_PATHS = NO;
-        CLANG_ANALYZER_NONNULL = YES;
+        CLANG_ANALYZER_NONNULL = NO;
         CLANG_ANALYZER_NUMBER_OBJECT_CONVERSION = YES_AGGRESSIVE;
         CLANG_CXX_LANGUAGE_STANDARD = "c++20";
         CLANG_CXX_LIBRARY = "libc++";
@@ -647,7 +579,7 @@
         CLANG_WARN_ENUM_CONVERSION = YES;
         CLANG_WARN_INFINITE_RECURSION = YES;
         CLANG_WARN_INT_CONVERSION = YES;
-        CLANG_WARN_NON_LITERAL_NULL_CONVERSION = YES;
+        CLANG_WARN_NON_LITERAL_NULL_CONVERSION = NO;
         CLANG_WARN_NULLABLE_TO_NONNULL_CONVERSION = NO;
         CLANG_WARN_OBJC_IMPLICIT_RETAIN_SELF = YES;
         CLANG_WARN_OBJC_LITERAL_CONVERSION = YES;
@@ -721,6 +653,7 @@
         PROVISIONING_PROFILE_SPECIFIER = "{{ios_provisioning_specifier}}";
         SWIFT_EMIT_LOC_STRINGS = YES;
         TARGETED_DEVICE_FAMILY = 1;
+        WARNING_CFLAGS = "$(inherited) -Wno-nullability-completeness";
       };
       name = Debug;
     };
@@ -767,6 +700,7 @@
         PROVISIONING_PROFILE_SPECIFIER = "{{ios_provisioning_specifier}}";
         SWIFT_EMIT_LOC_STRINGS = YES;
         TARGETED_DEVICE_FAMILY = 1;
+        WARNING_CFLAGS = "$(inherited) -Wno-nullability-completeness";
       };
       name = Release;
     };
@@ -794,237 +728,6 @@
 /* End XCConfigurationList section */
   };
   rootObject = 29124C4227613369001832A0 /* Project object */;
-=======
-		29124C772761336B001832A0 /* Debug */ = {
-			isa = XCBuildConfiguration;
-			buildSettings = {
-				ALWAYS_SEARCH_USER_PATHS = NO;
-				CLANG_ANALYZER_NONNULL = YES;
-				CLANG_ANALYZER_NUMBER_OBJECT_CONVERSION = YES_AGGRESSIVE;
-				CLANG_CXX_LANGUAGE_STANDARD = "c++20";
-				CLANG_CXX_LIBRARY = "libc++";
-				CLANG_ENABLE_MODULES = YES;
-				CLANG_ENABLE_OBJC_ARC = YES;
-				CLANG_ENABLE_OBJC_WEAK = YES;
-				CLANG_WARN_BLOCK_CAPTURE_AUTORELEASING = YES;
-				CLANG_WARN_BOOL_CONVERSION = YES;
-				CLANG_WARN_COMMA = YES;
-				CLANG_WARN_CONSTANT_CONVERSION = YES;
-				CLANG_WARN_DEPRECATED_OBJC_IMPLEMENTATIONS = YES;
-				CLANG_WARN_DIRECT_OBJC_ISA_USAGE = YES_ERROR;
-				CLANG_WARN_DOCUMENTATION_COMMENTS = YES;
-				CLANG_WARN_EMPTY_BODY = YES;
-				CLANG_WARN_ENUM_CONVERSION = YES;
-				CLANG_WARN_INFINITE_RECURSION = YES;
-				CLANG_WARN_INT_CONVERSION = YES;
-				CLANG_WARN_NON_LITERAL_NULL_CONVERSION = YES;
-				CLANG_WARN_OBJC_IMPLICIT_RETAIN_SELF = YES;
-				CLANG_WARN_OBJC_LITERAL_CONVERSION = YES;
-				CLANG_WARN_OBJC_ROOT_CLASS = YES_ERROR;
-				CLANG_WARN_QUOTED_INCLUDE_IN_FRAMEWORK_HEADER = YES;
-				CLANG_WARN_RANGE_LOOP_ANALYSIS = YES;
-				CLANG_WARN_STRICT_PROTOTYPES = YES;
-				CLANG_WARN_SUSPICIOUS_MOVE = YES;
-				CLANG_WARN_UNGUARDED_AVAILABILITY = YES_AGGRESSIVE;
-				CLANG_WARN_UNREACHABLE_CODE = YES;
-				CLANG_WARN__DUPLICATE_METHOD_MATCH = YES;
-				COPY_PHASE_STRIP = NO;
-				DEBUG_INFORMATION_FORMAT = dwarf;
-				ENABLE_STRICT_OBJC_MSGSEND = YES;
-				ENABLE_TESTABILITY = YES;
-				GCC_C_LANGUAGE_STANDARD = gnu11;
-				GCC_DYNAMIC_NO_PIC = NO;
-				GCC_NO_COMMON_BLOCKS = YES;
-				GCC_OPTIMIZATION_LEVEL = 0;
-				GCC_PREPROCESSOR_DEFINITIONS = (
-					"DEBUG=1",
-					"$(inherited)",
-				);
-				GCC_WARN_64_TO_32_BIT_CONVERSION = YES;
-				GCC_WARN_ABOUT_RETURN_TYPE = YES_ERROR;
-				GCC_WARN_UNDECLARED_SELECTOR = YES;
-				GCC_WARN_UNINITIALIZED_AUTOS = YES_AGGRESSIVE;
-				GCC_WARN_UNUSED_FUNCTION = YES;
-				GCC_WARN_UNUSED_VARIABLE = YES;
-				IPHONEOS_DEPLOYMENT_TARGET = 14.1;
-				MTL_ENABLE_DEBUG_INFO = INCLUDE_SOURCE;
-				MTL_FAST_MATH = YES;
-				ONLY_ACTIVE_ARCH = YES;
-				SDKROOT = iphoneos;
-				SUPPORTED_PLATFORMS = "iphonesimulator iphoneos";
-			};
-			name = Debug;
-		};
-		29124C782761336B001832A0 /* Release */ = {
-			isa = XCBuildConfiguration;
-			buildSettings = {
-				ALWAYS_SEARCH_USER_PATHS = NO;
-				CLANG_ANALYZER_NONNULL = YES;
-				CLANG_ANALYZER_NUMBER_OBJECT_CONVERSION = YES_AGGRESSIVE;
-				CLANG_CXX_LANGUAGE_STANDARD = "c++20";
-				CLANG_CXX_LIBRARY = "libc++";
-				CLANG_ENABLE_MODULES = YES;
-				CLANG_ENABLE_OBJC_ARC = YES;
-				CLANG_ENABLE_OBJC_WEAK = YES;
-				CLANG_WARN_BLOCK_CAPTURE_AUTORELEASING = YES;
-				CLANG_WARN_BOOL_CONVERSION = YES;
-				CLANG_WARN_COMMA = YES;
-				CLANG_WARN_CONSTANT_CONVERSION = YES;
-				CLANG_WARN_DEPRECATED_OBJC_IMPLEMENTATIONS = YES;
-				CLANG_WARN_DIRECT_OBJC_ISA_USAGE = YES_ERROR;
-				CLANG_WARN_DOCUMENTATION_COMMENTS = YES;
-				CLANG_WARN_EMPTY_BODY = YES;
-				CLANG_WARN_ENUM_CONVERSION = YES;
-				CLANG_WARN_INFINITE_RECURSION = YES;
-				CLANG_WARN_INT_CONVERSION = YES;
-				CLANG_WARN_NON_LITERAL_NULL_CONVERSION = YES;
-				CLANG_WARN_OBJC_IMPLICIT_RETAIN_SELF = YES;
-				CLANG_WARN_OBJC_LITERAL_CONVERSION = YES;
-				CLANG_WARN_OBJC_ROOT_CLASS = YES_ERROR;
-				CLANG_WARN_QUOTED_INCLUDE_IN_FRAMEWORK_HEADER = YES;
-				CLANG_WARN_RANGE_LOOP_ANALYSIS = YES;
-				CLANG_WARN_STRICT_PROTOTYPES = YES;
-				CLANG_WARN_SUSPICIOUS_MOVE = YES;
-				CLANG_WARN_UNGUARDED_AVAILABILITY = YES_AGGRESSIVE;
-				CLANG_WARN_UNREACHABLE_CODE = YES;
-				CLANG_WARN__DUPLICATE_METHOD_MATCH = YES;
-				COPY_PHASE_STRIP = NO;
-				DEBUG_INFORMATION_FORMAT = "dwarf-with-dsym";
-				ENABLE_NS_ASSERTIONS = NO;
-				ENABLE_STRICT_OBJC_MSGSEND = YES;
-				GCC_C_LANGUAGE_STANDARD = gnu11;
-				GCC_NO_COMMON_BLOCKS = YES;
-				GCC_WARN_64_TO_32_BIT_CONVERSION = YES;
-				GCC_WARN_ABOUT_RETURN_TYPE = YES_ERROR;
-				GCC_WARN_UNDECLARED_SELECTOR = YES;
-				GCC_WARN_UNINITIALIZED_AUTOS = YES_AGGRESSIVE;
-				GCC_WARN_UNUSED_FUNCTION = YES;
-				GCC_WARN_UNUSED_VARIABLE = YES;
-				IPHONEOS_DEPLOYMENT_TARGET = 14.1;
-				MTL_ENABLE_DEBUG_INFO = NO;
-				MTL_FAST_MATH = YES;
-				SDKROOT = iphoneos;
-				SUPPORTED_PLATFORMS = "iphonesimulator iphoneos";
-				VALIDATE_PRODUCT = YES;
-			};
-			name = Release;
-		};
-		29124C7A2761336B001832A0 /* Debug */ = {
-			isa = XCBuildConfiguration;
-			buildSettings = {
-				ASSETCATALOG_COMPILER_APPICON_NAME = AppIcon;
-				ASSETCATALOG_COMPILER_GLOBAL_ACCENT_COLOR_NAME = AccentColor;
-				CODE_SIGN_ENTITLEMENTS = socket.entitlements;
-				CODE_SIGN_IDENTITY = "{{ios_codesign_identity}}";
-				CODE_SIGN_STYLE = Manual;
-				CURRENT_PROJECT_VERSION = 1;
-				DEVELOPMENT_TEAM = {{ios_team_id}};
-				ENABLE_BITCODE = NO;
-				"EXCLUDED_ARCHS[sdk=*]" = "{{arch_exclude}}";
-				GENERATE_INFOPLIST_FILE = YES;
-				HEADER_SEARCH_PATHS = "$(PROJECT_DIR)/lib/uv/include";
-				INFOPLIST_FILE = Info.plist;
-				INFOPLIST_KEY_CFBundleDisplayName = "{{name}}";
-				INFOPLIST_KEY_LSApplicationCategoryType = Developer;
-				INFOPLIST_KEY_NSCameraUsageDescription = "This app needs access to the camera";
-				INFOPLIST_KEY_NSHumanReadableCopyright = "{{copyright}}";
-				INFOPLIST_KEY_NSMicrophoneUsageDescription = "This app needs access to the microphone";
-				INFOPLIST_KEY_UIApplicationSupportsIndirectInputEvents = YES;
-				INFOPLIST_KEY_UILaunchStoryboardName = LaunchScreen;
-				INFOPLIST_KEY_UIRequiresFullScreen = YES;
-				INFOPLIST_KEY_UIStatusBarHidden = YES;
-				INFOPLIST_KEY_UISupportedInterfaceOrientations_iPad = "UIInterfaceOrientationPortrait UIInterfaceOrientationPortraitUpsideDown UIInterfaceOrientationLandscapeLeft UIInterfaceOrientationLandscapeRight";
-				INFOPLIST_KEY_UISupportedInterfaceOrientations_iPhone = "UIInterfaceOrientationPortrait UIInterfaceOrientationLandscapeLeft UIInterfaceOrientationLandscapeRight";
-				LD_RUNPATH_SEARCH_PATHS = (
-					"$(inherited)",
-					"@executable_path/Frameworks",
-					"@executable_path/../Frameworks",
-				);
-				LIBRARY_SEARCH_PATHS = (
-					"$(PROJECT_DIR)/lib",
-					"$(PROJECT_DIR)/lib/uv",
-				);
-				MARKETING_VERSION = 1.0;
-				PRODUCT_BUNDLE_IDENTIFIER = "{{bundle_identifier}}";
-				PRODUCT_NAME = "$(TARGET_NAME)";
-				PROVISIONING_PROFILE_SPECIFIER = "{{ios_provisioning_specifier}}";
-				SWIFT_EMIT_LOC_STRINGS = YES;
-				TARGETED_DEVICE_FAMILY = 1;
-			};
-			name = Debug;
-		};
-		29124C7B2761336B001832A0 /* Release */ = {
-			isa = XCBuildConfiguration;
-			buildSettings = {
-				ASSETCATALOG_COMPILER_APPICON_NAME = AppIcon;
-				ASSETCATALOG_COMPILER_GLOBAL_ACCENT_COLOR_NAME = AccentColor;
-				CODE_SIGN_ENTITLEMENTS = socket.entitlements;
-				CODE_SIGN_IDENTITY = "iPhone Distribution";
-				CODE_SIGN_STYLE = Manual;
-				CURRENT_PROJECT_VERSION = 1;
-				DEVELOPMENT_TEAM = {{ios_team_id}};
-				ENABLE_BITCODE = NO;
-				"EXCLUDED_ARCHS[sdk=*]" = "";
-				"EXCLUDED_ARCHS[sdk=iphonesimulator*]" = "{{arch_exclude}}";
-				GENERATE_INFOPLIST_FILE = YES;
-				HEADER_SEARCH_PATHS = "$(PROJECT_DIR)/lib/uv/include";
-				INFOPLIST_FILE = Info.plist;
-				INFOPLIST_KEY_CFBundleDisplayName = "{{name}}";
-				INFOPLIST_KEY_LSApplicationCategoryType = Developer;
-				INFOPLIST_KEY_NSCameraUsageDescription = "This app needs access to the camera";
-				INFOPLIST_KEY_NSHumanReadableCopyright = "{{copyright}}";
-				INFOPLIST_KEY_NSMicrophoneUsageDescription = "This app needs access to the microphone";
-				INFOPLIST_KEY_UIApplicationSupportsIndirectInputEvents = YES;
-				INFOPLIST_KEY_UILaunchStoryboardName = LaunchScreen;
-				INFOPLIST_KEY_UIRequiresFullScreen = YES;
-				INFOPLIST_KEY_UIStatusBarHidden = YES;
-				INFOPLIST_KEY_UISupportedInterfaceOrientations_iPad = "UIInterfaceOrientationPortrait UIInterfaceOrientationPortraitUpsideDown UIInterfaceOrientationLandscapeLeft UIInterfaceOrientationLandscapeRight";
-				INFOPLIST_KEY_UISupportedInterfaceOrientations_iPhone = "UIInterfaceOrientationPortrait UIInterfaceOrientationLandscapeLeft UIInterfaceOrientationLandscapeRight";
-				LD_RUNPATH_SEARCH_PATHS = (
-					"$(inherited)",
-					"@executable_path/Frameworks",
-					"@executable_path/../Frameworks",
-				);
-				LIBRARY_SEARCH_PATHS = (
-					"$(PROJECT_DIR)/lib",
-					"$(PROJECT_DIR)/lib/uv",
-				);
-				MARKETING_VERSION = 1.0;
-				ONLY_ACTIVE_ARCH = YES;
-				PRODUCT_BUNDLE_IDENTIFIER = "{{bundle_identifier}}";
-				PRODUCT_NAME = "$(TARGET_NAME)";
-				PROVISIONING_PROFILE_SPECIFIER = "{{ios_provisioning_specifier}}";
-				SWIFT_EMIT_LOC_STRINGS = YES;
-				TARGETED_DEVICE_FAMILY = 1;
-			};
-			name = Release;
-		};
-/* End XCBuildConfiguration section */
-
-/* Begin XCConfigurationList section */
-		29124C4527613369001832A0 /* Build configuration list for PBXProject "{{name}}" */ = {
-			isa = XCConfigurationList;
-			buildConfigurations = (
-				29124C772761336B001832A0 /* Debug */,
-				29124C782761336B001832A0 /* Release */,
-			);
-			defaultConfigurationIsVisible = 0;
-			defaultConfigurationName = Release;
-		};
-		29124C792761336B001832A0 /* Build configuration list for PBXNativeTarget "{{name}}" */ = {
-			isa = XCConfigurationList;
-			buildConfigurations = (
-				29124C7A2761336B001832A0 /* Debug */,
-				29124C7B2761336B001832A0 /* Release */,
-			);
-			defaultConfigurationIsVisible = 0;
-			defaultConfigurationName = Release;
-		};
-/* End XCConfigurationList section */
-	};
-	rootObject = 29124C4227613369001832A0 /* Project object */;
-
->>>>>>> e19e3b56
 })ASCII";
 
 //
