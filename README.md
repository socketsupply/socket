--- conflicted
+++ resolved
@@ -16,7 +16,6 @@
 
 ### Description
 
-<<<<<<< HEAD
 Web Developers use `Socket Runtime` to create apps for any OS, desktop, or mobile. You can use plain old HTML, CSS, and JavaScript, as well as your favorite front-end libraries for example React, Svelte, and Vue.
 
 `Socket Runtime` exposes primitives needed for building peer-to-peer and local-first applications, such as Bluetooth, UDP, and robust file system access. Our P2P component can help you connect your app's users, and let them communicate directly, without the cloud or any servers at all.  
@@ -50,15 +49,6 @@
 
 
 ### 🧪 Testing
-=======
-Web Developers use Socket Runtime to create apps for any OS, desktop or mobile.
-
-You can use plain old HTML, CSS, and JavaScript, as well as your favorite
-front-end libraries for example React, Svelte, and Vue.
-
-Socket Runtime exposes primitives needed for building peer-to-peer and
-local-first applications, such as Bluetooth, UDP, and robust file system access.
->>>>>>> 2033da21
 
 `Socket` provides a built-in `test runner` similar to `node:test` which outputs the test results in [TAP](https://testanything.org/) format.
  You can also check: [`test/`](test/) for the unit and integration test suite.
@@ -67,17 +57,8 @@
 
 Please stop by [Discord](https://discord.com/invite/YPV32gKCsH) and ask the team about your issue and if someone is already working on it.  
 Please connect with any current project contributors: [@heapwolf][0], [@jwerle][1], or [@chicoxyzzy][2] if you want to contribute to the `Socket Runtime` project itself.
-
-
-
 Thank you for your interest in reporting/fixing issues and contributing to `Socket`!  
 
-<<<<<<< HEAD
-=======
-If you want to contribute to the Socket Runtime project itself, please connect
-with either [@heapwolf][0], [@jwerle][1], or [@chicoxyzzy][2].
-
->>>>>>> 2033da21
 [0]:https://github.com/heapwolf
 [1]:https://github.com/jwerle
 [2]:https://github.com/chicoxyzzy