--- conflicted
+++ resolved
@@ -1,86 +1,48 @@
 ## Contribution Guide Overview
 This guide provides steps on how to make contributions, report bugs, and become a part of the ongoing development of `Socket Runtime`.  
-<<<<<<< HEAD
 If you are new to Socket Runtime, the [Guides](https://socketsupply.co/guides/) is a good place to start.    
 
 ## Requirements
 To contribute to the project you need to clone the repository and install the dependencies. 
 
-### MacOS and Linux
-=======
-If you are just started learning about Socket Runtime, you can start from [here](https://socketsupply.co/guides/).  
-
-### Setup and build the framework
-
-To contribute to the project you need to clone the main repository first and install the dependencies. 
-
 #### MacOS and Linux
->>>>>>> 9726c778
 
 ```bash
 git clone git@github.com:socketsupply/socket.git
 cd socket 
 ./bin/install.sh
 ```
-
-<<<<<<< HEAD
 ### Windows  
 
 ```powershell
-=======
-#### Windows
-```bash
->>>>>>> 9726c778
 git clone git@github.com:socketsupply/socket.git
 cd socket 
 .\bin\install.ps1
 ```
 
-<<<<<<< HEAD
-## Project directory structure
-
-The project is structured as follows:  
-=======
 ### Project directory structure
 
 The project is structured as follows:
-- [`api`](api/): contains the JavaScript API for Socket Runtime
-- [`bin`](bin/): contains the useful scripts for building and maintaining the project
-- [`npm`](npm/): contains the source code for the npm packages
-- [`src`](src/): contains the source code for the native part of the project
-- [`test`](test/): contains the tests for the project  
-
-Source: https://github.com/socketsupply/socket
->>>>>>> 9726c778
-
-1- [`api`](api/): The `api` folder contains the JavaScript API for Socket Runtime. It consists of the built-in modules that are available in the runtime and the `socket` package that is published to npm (i.e. `socket:fs`, `socket:crypto`, etc.).  
-
-These modules have native bindings to the underlying C++/Objective-C/Kotlin code and libuv to expose the platform
-capabilities to the JavaScript code.  
-
+1- [`api`](api/): The `api` folder contains the JavaScript API for Socket Runtime. 
+   It consists of the built-in modules that are available in the runtime and the `socket` package that is published to npm (i.e. `socket:fs`, `socket:crypto`, etc.).  
+   These modules have native bindings to the underlying C++/Objective-C/Kotlin code and libuv to expose the platform
+   capabilities to the JavaScript code.  
 2- [`bin`](bin/): This directory contains useful scripts for building the project on different platforms, managing versions,
-generating documentation, publishing npm packages, etc.  
-
-<<<<<<< HEAD
+   generating documentation, publishing npm packages, etc.  
 3- [`npm`](npm/): This directory consists of the JavaScrip wrappers for the native code, build scripts and package directories.
-You can also find the official Socket Runtime Node.js backend in the [`npm/packages/@socketsupply/socket-node`](npm/packages/%40socketsupply/socket-node/) directory.  
-=======
-This directory consists of the JavaScrip wrappers for the native code, build scripts and package directories.
-You can also find the official Socket Runtime Node.js backend in the
-[`npm/packages/@socketsupply/socket-node`](npm/packages/%40socketsupply/socket-node/) directory.
->>>>>>> 9726c778
-
+   This directory consists of the JavaScrip wrappers for the native code, build scripts and package directories.
+   You can also find the official Socket Runtime Node.js backend in the
+   [`npm/packages/@socketsupply/socket-node`](npm/packages/%40socketsupply/socket-node/) directory.
 4- [`src`](src/): This directory contains the native code for the Socket Runtime:
-- [`cli`](src/cli/): contains the source code for the Socket Runtime CLI
-- [`core`](src/core/): contains the source code for the Socket Runtime core, such as Bluetooth support,
-File System, UDP, Peer-to-Peer capabilities, JavaScript bindings, etc.
-- [`desktop`](src/desktop/): contains the source code for the Socket Runtime library for desktop platforms
-- [`android`](src/android/): contains the source code for the Socket Runtime library for Android
-- [`ios`](src/ios/): contains the source code for the Socket Runtime library for iOS
-- [`ipc`](src/ipc/): contains the source code for the Socket Runtime IPC library
-- [`process`](src/process/): contains the source code for the process management
-- [`window`](src/window/): contains the source code for the window management on desktop platforms  
-
+  - [`cli`](src/cli/): contains the source code for the Socket Runtime CLI
+  - [`core`](src/core/): contains the source code for the Socket Runtime core, such as Bluetooth support,
+    File System, UDP, Peer-to-Peer capabilities, JavaScript bindings, etc.
+  - [`desktop`](src/desktop/): contains the source code for the Socket Runtime library for desktop platforms
+  - [`android`](src/android/): contains the source code for the Socket Runtime library for Android
+  - [`ios`](src/ios/): contains the source code for the Socket Runtime library for iOS
+  - [`ipc`](src/ipc/): contains the source code for the Socket Runtime IPC library
+  - [`process`](src/process/): contains the source code for the process management
+  - [`window`](src/window/): contains the source code for the window management on desktop platforms  
 5- [`test`](test/): This directory contains the actual Socket Runtime application that is used for testing the native code and the JavaScript API. 
 
 Source: https://github.com/socketsupply/socket
